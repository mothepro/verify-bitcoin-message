<!DOCTYPE html>
<html
  lang="en"
  data-theme="light"
>

<head>
  <meta charset="UTF-8">
  <meta
    name="viewport"
    content="width=device-width, initial-scale=1.0"
  >
  <title>Mo's Message Verifier</title>
  <link
    rel="stylesheet"
    href="./css/pico.min.css"
  >
  <style>
    #verified-message-content {
      background: linear-gradient(135deg, #d4edda 0%, #c3e6cb 100%);
      border: 1px solid #c3e6cb;
      border-radius: var(--pico-border-radius);
      padding: 1rem;
      margin: 1rem 0;
    }

    pre {
      border: 1px solid #c3e6cb;
      border-radius: var(--pico-border-radius);
      padding: 1rem;
      margin: 1rem 0;
      white-space: break-spaces;
    }

    .hero {
      text-align: center;
      padding: 2rem 0;
    }

    .hero h1 {
      font-size: 2.5rem;
      margin-bottom: 0.5rem;
    }

    .hero p {
      font-size: 1.2rem;
      color: var(--pico-muted-color);
      margin-bottom: 2rem;
    }

    .signature-info {
      background: var(--pico-card-background-color);
      border: 1px solid var(--pico-card-border-color);
      border-radius: var(--pico-border-radius);
      padding: 1.5rem;
      margin: 1rem 0;
    }

    .failed {
      border-color: var(--pico-del-color);
      background: var(--pico-del-background-color);
    }

    .address-link {
      color: var(--pico-primary-color);
      text-decoration: none;
      font-family: monospace;
      font-weight: bold;
    }

    .address-link:hover {
      text-decoration: underline;
    }

    .hidden {
      display: none !important;
    }

    .actions {
      display: flex;
      gap: 1rem;
      justify-content: center;
      flex-wrap: wrap;
      margin: 2rem 0;
    }

    .education {
      margin-top: 3rem;
      padding-top: 2rem;
      border-top: 1px solid var(--pico-muted-border-color);
    }

    .education h2 {
      color: var(--pico-primary-color);
    }

    .alternatives {
      margin-top: 2rem;
      font-size: 0.9rem;
      color: var(--pico-muted-color);
    }

    .alternatives>a {
      display: block;
      margin-bottom: var(--pico-spacing)
    }

    #valid-payloads a {
      display: inline-block;
      white-space: nowrap;
      overflow: hidden;
      text-overflow: ellipsis;
      max-width: 100%;
    }

    #verify-dialog footer {
      display: flex;
    }
  </style>
</head>

<body>
  <main class="container">
    <!-- Hero Section (shown when no message) -->
    <div
      id="hero"
      class="hero"
    >
      <h1>Mo&apos;s Message Verifier</h1>
      <p>Cryptographically verify messages signed by Bitcoin private keys</p>
      <noscript>
        Please enable JavaScript in your browser, cannot verify messages without it.
      </noscript>

      <div class="actions">
        <button
          onclick="document.getElementById('verify-dialog').showModal()"
          class="primary"
        >Verify a Message</button>
      </div>
    </div>
    <!-- Verified Message Display (shown when message is verified) -->
    <div
      id="verified-display"
      class="hidden"
    >
      <div class="signature-info">
        <h2>✅ Verified Message</h2>
        <p>The following message was cryptographically signed by
          <a
            id="verified-address-link"
            class="address-link"
            target="_blank"
            rel="noopener noreferrer"
          ></a>
        </p>
      </div>

      <pre id="verified-message-content"></pre>

      <div class="actions">
        <button
          type="button"
          onclick="document.getElementById('verify-dialog').showModal()"
          class="secondary"
        >Verify Another Message</button>
      </div>
    </div>

    <!-- Error Display (shown when verification fails) -->
    <div
      id="error-display"
      class="hidden"
    >
      <div class="signature-info failed">
        <details>
          <summary>
            <h2>❌ Verification Failed</h2>
          </summary>
          <p id="error-reason">The signature could not be verified for the provided message and address.</p>
        </details>
      </div>

      <div
        style="background: var(--pico-card-background-color); border: 1px solid var(--pico-card-border-color); border-radius: var(--pico-border-radius); padding: 1.5rem; margin: 1rem 0;"
        class="hidden"
      >
        <h3>🔒 What This Proves</h3>
        <p><strong>This failed verification is actually a security feature!</strong> It proves that:</p>
        <ul>
          <li><strong>The message was NOT signed by the claimed address</strong> - Someone else created this signature
          </li>
          <li><strong>The message may have been altered</strong> - Even a single character change breaks the signature
          </li>
          <li><strong>The signature is invalid or corrupted</strong> - The cryptographic proof doesn't match</li>
        </ul>

        <p>This demonstrates the <strong>integrity protection</strong> of digital signatures. Unlike traditional
          signatures that can be forged,
          cryptographic signatures are mathematically impossible to fake without the private key.</p>

        <details>
          <summary>🔬 Why This Is Secure</summary>
          <p>Bitcoin signatures use <strong>elliptic curve cryptography</strong> with the secp256k1 curve. To forge a
            signature, an attacker would need to:</p>
          <ul>
            <li>Solve the <strong>discrete logarithm problem</strong> (computationally infeasible)</li>
            <li>Find a hash collision in <strong>SHA-256</strong> (2^256 operations)</li>
            <li>Break the <strong>ECDSA algorithm</strong> (no known efficient method)</li>
          </ul>
          <p>These mathematical problems are so difficult that even with all the world's computing power,
            it would take longer than the age of the universe to break a single signature.</p>
        </details>
      </div>

      <div class="actions">
        <button
          type="button"
          onclick="document.getElementById('verify-dialog').showModal()"
          class="secondary"
        >Try Again</button>
      </div>
    </div>

    <!-- Verification Dialog -->
    <dialog id="verify-dialog">
      <article>
        <form
          method="get"
          id="verifyForm"
          action=""
        >
          <input
            required
            type="text"
            id="address"
            name="address"
            placeholder="Bitcoin Address"
          />
          <textarea
            required
            id="message"
            name="message"
            rows="9"
            placeholder="Message

It's a good idea to include on of these
- a timestamp
- opentimestamps.org
- the top bitcoin blockchain hash

Prefix hex strings with '0x'"
          ></textarea>
          <input
            type="text"
            id="signature"
            name="signature"
            required
            placeholder="Signature (Base64 encoded)"
          />
        </form>

        <footer>
          <button
            type="button"
            aria-label="Close"
            class="secondary"
            onclick="document.getElementById('verify-dialog').close()"
          >Cancel</button>
          <button
            type="submit"
            form="verifyForm"
            class="primary"
          >Verify</button>
        </footer>
      </article>
    </dialog>

    <!-- Educational Content -->
    <div class="education">
      <h2>🎓 What Does a Digital Signature Prove?</h2>

      <p>A Bitcoin message signature cryptographically proves three important things:</p>

      <ul>
        <li><strong>Authentication:</strong> The message was signed by someone who controls the private key associated
          with the Bitcoin address</li>
        <li><strong>Integrity:</strong> The message has not been altered since it was signed</li>
        <li><strong>Non-repudiation:</strong> The signer cannot deny having signed the message</li>
      </ul>
    </div>

    <div class="alternatives">
      <details class="hidden error-display">
        <summary>
          <h2>❌ Verification Failed</h2>
        </summary>
        <p id="error-reason">The signature could not be verified for the provided message and address.</p>
      </details>
      <a
        href="https://github.com/mothepro/verify-bitcoin-message/pulls"
        target="_blank"
        rel="noopener noreferrer"
        role="button"
        class="secondary"
      >Published messages</a>
      <details class="hidden">
        <summary>
          Payloads
        </summary>
        <ol id="valid-payloads"></ol>
<<<<<<< HEAD
        <p>
          <a
            href="https://github.com/mothepro/verify-bitcoin-message/pulls"
            target="_blank"
            rel="noopener noreferrer"
          >Messages published by others</a>
        </p>
        <p>
        </p>
=======
>>>>>>> 71cdc3d7
      </details>
      <details>
        <summary
          role="button"
          class="secondary"
        >How it works</summary>
        <p>

          Message verification uses
          <a
            href="https://en.wikipedia.org/wiki/Elliptic_Curve_Digital_Signature_Algorithm"
            target="_blank"
            rel="noopener noreferrer"
          >elliptic curve cryptography</a>
          and the same mathematical principles that secure the Bitcoin network itself.
        </p>
        <ul>
          <li>
            <a
              href="https://en.bitcoin.it/wiki/Secp256k1"
              target="_blank"
              rel="noopener noreferrer"
            >secp256k1</a> elliptic curve (same as Bitcoin)
          </li>
          <li>
            <a
              href="https://en.wikipedia.org/wiki/RIPEMD"
              target="_blank"
              rel="noopener noreferrer"
            >RIPEMD-160</a>
            and
            <a
              href="https://en.wikipedia.org/wiki/SHA-2"
              target="_blank"
              rel="noopener noreferrer"
            >SHA-256</a> hash functions
          </li>
          <li><a
              href="https://en.bitcoin.it/wiki/Base58Check_encoding"
              target="_blank"
              rel="noopener noreferrer"
            >Base58Check encoding</a> for Bitcoin addresses</li>
        </ul>
        <p class="hidden">
          Learn more about <a
            href="https://en.wikipedia.org/wiki/Public-key_cryptography"
            target="_blank"
            rel="noopener noreferrer"
          >public-key cryptography</a>
          and <a
            href="https://en.wikipedia.org/wiki/Digital_signature"
            target="_blank"
            rel="noopener noreferrer"
          >digital signatures</a>.
        </p>

        <a
          href="https://github.com/mothepro/verify-bitcoin-message"
          target="_blank"
          rel="noopener noreferrer"
        >
          <img
            alt="free and open source"
            src="https://img.shields.io/badge/source-open-success"
          ></a>
        <br />
        <a
          href="https://npmgraph.js.org/?q=verify-bitcoin-message"
          target="_blank"
          rel="noopener noreferrer"
        >
          <img
            alt="External Dependencies"
            src="https://img.shields.io/badge/dependencies-0-success"
          ></a>
        <br />
        <a
          href="https://github.com/mothepro/verify-bitcoin-message?tab=readme-ov-file#offline"
          target="_blank"
          rel="noopener noreferrer"
        >
          <img
            alt="Offline First"
            src="https://img.shields.io/badge/Internet-Not_Required-success"
          /></a>
        <br />
        <img
          alt="Bundle Size"
          src="https://img.shields.io/badge/Bundle_Size-14kb-success"
        />
        <br />
        <!-- TODO replace with a payload instead :) -->
        <a href="bitcoin:bc1q4ctk3p0gwdhtmyytlcvkttz3epjrlectzx0w8s">
          <img
            alt="Donations to bc1q4ctk3p0gwdhtmyytlcvkttz3epjrlectzx0w8s"
            src="https://img.shields.io/badge/Donations-bc1q4ctk3p0gwdhtmyytlcvkttz3epjrlectzx0w8s-blue"
          ></a>
      </details>
      <details
        class="hidden"
        id="json-stringify-details"
      >
        <summary
          role="button"
          class="secondary"
        >
          JSON</summary>
        <pre id="json-stringify"></pre>
      </details>
      <details>
        <summary
          role="button"
          class="secondary"
        >Alternative Message Verifiers</summary>
        <ul>
          <li>
            <a
              href="https://www.bitcoin.com/tools/verify-message/"
              target="_blank"
              rel="noopener noreferrer"
            >Bitcoin.com</a>
            <br />
            <img
              alt="Closed Source"
              src="https://img.shields.io/badge/source-closed-red"
            />

          </li>
          <li>
            <a
              href="https://www.verifybitcoinmessage.com/"
              target="_blank"
              rel="noopener noreferrer"
            >Verify Bitcoin Message</a>
            <br />
            <img
              alt="Closed Source"
              src="https://img.shields.io/badge/source-closed-red"
            />
          </li>
          <li>
            <a
              href="https://bluewallet.github.io/VerifySignature?a=&m=&s="
              id="blue-wallet-link"
              target="_blank"
              rel="noopener noreferrer"
            >BlueWallet's VerifySignature</a>
            <br />
            <img
              alt="Open Source"
              src="https://img.shields.io/badge/source-Open-success"
            >
            <br />
            <img
              alt="Offline First"
              src="https://img.shields.io/badge/Internet-Not_Required-success"
            />
            <br />
            <a
              href="https://npmgraph.js.org/?q=bitcoinjs-message"
              target="_blank"
              rel="noopener noreferrer"
            ><img
                alt="68 Dependencies"
                src="https://img.shields.io/badge/dependencies-68-yellow"
              ></a>
          </li>
        </ul>
      </details>
    </div>
  </main>

  <script
    type="module"
    src="./demo.js"
  ></script>
</body>

</html><|MERGE_RESOLUTION|>--- conflicted
+++ resolved
@@ -309,18 +309,6 @@
           Payloads
         </summary>
         <ol id="valid-payloads"></ol>
-<<<<<<< HEAD
-        <p>
-          <a
-            href="https://github.com/mothepro/verify-bitcoin-message/pulls"
-            target="_blank"
-            rel="noopener noreferrer"
-          >Messages published by others</a>
-        </p>
-        <p>
-        </p>
-=======
->>>>>>> 71cdc3d7
       </details>
       <details>
         <summary
