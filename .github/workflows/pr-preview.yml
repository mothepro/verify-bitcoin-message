name: Auto Verify Bitcoin Messages

on:
  pull_request:
    types: [opened, synchronize, reopened]

permissions:
  pull-requests: write
  issues: write

jobs:
  run-and-comment:
    runs-on: ubuntu-latest
    steps:
      - name: Checkout repository
        uses: actions/checkout@v4

      - name: Setup Bun
        uses: oven-sh/setup-bun@v1
        with:
          bun-version: latest

      - name: Run Tests
        id: test
        run: |
          if ! bun test verify; then
            echo "INSTALL_FAILED=true" >> $GITHUB_OUTPUT
            exit 1
          fi
        continue-on-error: true

      - name: Close PR if install failed
        if: steps.test.outputs.INSTALL_FAILED == 'true'
        uses: actions/github-script@v7
        with:
          script: |
            await github.rest.issues.createComment({
              owner: context.repo.owner,
              repo: context.repo.repo,
              issue_number: context.issue.number,
              body: `❌ **PR Automatically Closed**
              See the output of the previous \`test\` step to see the error.`
            });

            await github.rest.pulls.update({
              owner: context.repo.owner,
              repo: context.repo.repo,
              pull_number: context.issue.number,
              state: 'closed'
            });

      - name: Exit if install failed
        if: steps.test.outputs.INSTALL_FAILED == 'true'
        run: exit 1

      - name: payloads.json
        id: payloads_json
        run: |
          echo "OUTPUT<<EOF" >> $GITHUB_OUTPUT
          cat payloads.json >> $GITHUB_OUTPUT
          echo "EOF" >> $GITHUB_OUTPUT

      - name: package.json
        id: package_json
        run: |
          echo "OUTPUT<<EOF" >> $GITHUB_OUTPUT
          cat package.json >> $GITHUB_OUTPUT
          echo "EOF" >> $GITHUB_OUTPUT

      - name: Comment PR with output
        uses: actions/github-script@v7
        with:
          # TODO maybe concat the rest of the comments into this one
          script: |
            let count = 0
            const limit = 75
            const { owner, repo } = context.repo
            const { number: issue_number } = context.issue
            const { homepage, blockexplorerpage } = ${{ steps.package_json.outputs.OUTPUT }}
            const payloads = ${{ steps.payloads_json.outputs.OUTPUT }}
            const proofUrl = new URL(homepage)
            const explorerUrl = new URL(blockexplorerpage)
            const existingComments = await github.rest.issues.listComments({ owner, repo, issue_number });
            for (const { address, message, signature } of payloads) {
              const hasComment = existingComments.data.find(comment => [
                encodeURIComponent(signature),
                signature,
              ].some(x => comment.body.includes(x)))
              if (hasComment) {
                console.warn(`Skipping comment already exists for signature ${signature.slice(0, 8)}...`)
                continue;
              }

              explorerUrl.pathname = `address/${address}`

              proofUrl.searchParams.set('address', address)
              proofUrl.searchParams.set('message', message)
              proofUrl.searchParams.set('signature', signature)

              let proofInfo = ''
<<<<<<< HEAD
              if (String(proofUrl).length > 2000) {
                proofInfo = '[digitally signed 🔏](${proofUrl}) this message.'
=======
              if (String(proofUrl).length < 2000) {
                proofInfo = `[digitally signed 🔏](${proofUrl}) this message`
>>>>>>> 60046238
                console.warn('Proof is too long for the CDN:', proofUrl)
              } else proofInfo = `digitally sign this message.
            >
            > <details>
            > <summary>
            >   Proof can be found in the Checks tab 🔏
            > </summary>
            >
            > Proof is too long to be a clickable link.
            >
            > ## ${proofUrl.host}
            >
            > You can verify it yourself at ${homepage}
            > Copy and paste the following into the "Verify any Message":
            >
            > \`\`\`
            > ${JSON.stringify({ address, message, signature }, null, 2)}
            > \`\`\`
            >
            > ## Github Checks
            >
            > Proof can be found in the Checks tab 🔏
            > </details>`

              let body = `
            > [!WARNING]
            > @${context.actor} is the publisher, **not** the signer, unless stated otherwise 🕵

            > [!IMPORTANT]
            > [\`${address}\`](${explorerUrl}) used their private key to ${proofInfo}

            ${message}
              `.trim()

              await github.rest.issues.createComment({ owner, repo, issue_number, body });

              if (count++ >= limit) {
                body = `
            All payloads have been verified. ☑️

            Pre commit payload limit reached.
            Try to upload messages in smaller batches.

            Payload limit reached per commit.
                `.trim()
                await github.rest.issues.createComment({ owner, repo, issue_number, body });
                break;
              }
            }<|MERGE_RESOLUTION|>--- conflicted
+++ resolved
@@ -98,13 +98,8 @@
               proofUrl.searchParams.set('signature', signature)
 
               let proofInfo = ''
-<<<<<<< HEAD
-              if (String(proofUrl).length > 2000) {
-                proofInfo = '[digitally signed 🔏](${proofUrl}) this message.'
-=======
               if (String(proofUrl).length < 2000) {
                 proofInfo = `[digitally signed 🔏](${proofUrl}) this message`
->>>>>>> 60046238
                 console.warn('Proof is too long for the CDN:', proofUrl)
               } else proofInfo = `digitally sign this message.
             >
