name: Auto Verify Bitcoin Messages

on:
  pull_request:
    types: [opened, synchronize, reopened]

permissions:
  pull-requests: write
  issues: write

jobs:
  run-and-comment:
    runs-on: ubuntu-latest
    steps:
      - name: Checkout repository
        uses: actions/checkout@v4

      - name: Setup Bun
        uses: oven-sh/setup-bun@v1
        with:
          bun-version: latest

      - name: Run Tests
        id: test
        run: |
          if ! bun test verify; then
            echo "INSTALL_FAILED=true" >> $GITHUB_OUTPUT
            exit 1
          fi
        continue-on-error: true

      - name: Close PR if install failed
        if: steps.test.outputs.INSTALL_FAILED == 'true'
        uses: actions/github-script@v7
        with:
          script: |
            await github.rest.issues.createComment({
              owner: context.repo.owner,
              repo: context.repo.repo,
              issue_number: context.issue.number,
              body: `❌ **PR Automatically Closed**
              See the output of the previous \`test\` step to see the error.`
            });

            await github.rest.pulls.update({
              owner: context.repo.owner,
              repo: context.repo.repo,
              pull_number: context.issue.number,
              state: 'closed'
            });

      - name: Exit if install failed
        if: steps.test.outputs.INSTALL_FAILED == 'true'
        run: exit 1

      - name: payloads.json
        id: payloads_json
        run: |
          echo "OUTPUT<<EOF" >> $GITHUB_OUTPUT
          cat payloads.json >> $GITHUB_OUTPUT
          echo "EOF" >> $GITHUB_OUTPUT

      - name: package.json
        id: package_json
        run: |
          echo "OUTPUT<<EOF" >> $GITHUB_OUTPUT
          cat package.json >> $GITHUB_OUTPUT
          echo "EOF" >> $GITHUB_OUTPUT

      - name: Comment PR with output
        uses: actions/github-script@v7
        with:
          # TODO maybe concat the rest of the comments into this one
          script: |
            let count = 0
            const limit = 75
            const { owner, repo } = context.repo
            const { number: issue_number } = context.issue
            const { homepage, blockexplorerpage } = ${{ steps.package_json.outputs.OUTPUT }}
            const payloads = ${{ steps.payloads_json.outputs.OUTPUT }}
            const proofUrl = new URL(homepage)
            const explorerUrl = new URL(blockexplorerpage)
            const existingComments = await github.rest.issues.listComments({ owner, repo, issue_number });
            for (const { address, message, signature } of payloads) {
              const hasComment = existingComments.data.find(comment => comment.body.includes(encodeURIComponent(signature)))
              if (hasComment) {
                console.warn(`Skipping comment already exists for signature ${signature.slice(0, 8)}...`)
                continue;
              }

              explorerUrl.pathname = `address/${address}`

              proofUrl.searchParams.set('address', address)
              proofUrl.searchParams.set('message', message)
              proofUrl.searchParams.set('signature', signature)
<<<<<<< HEAD

              let body = `
            > [!IMPORTANT]
            > 🔏 [\`${address}\`](${explorerUrl}) digitally signed this message with their private key
            > 🕵 @${context.actor} may **not** be signer
            >
            > ### Proof [${proofUrl.host}](${proofUrl})
=======

              let proofInfo = ''
              if (String(proofUrl).length < 2000) {
                proofInfo = '[digitally signed 🔏](${proofUrl}) this message.'
                console.warn('Proof is too long for the CDN:', proofUrl)
              } else proofInfo = `digitally sign this message.

            Proof can be found in the \`Checks\` tab. 🔏`

              let body = `
            > [!WARNING]
            > @${context.actor} is the publisher, **not** the signer, unless stated otherwise 🕵
>>>>>>> e5ceda0c

            > [!IMPORTANT]
            > [\`${address}\`](${explorerUrl}) used their private key to ${proofInfo}

            ${message}
              `.trim()

              await github.rest.issues.createComment({ owner, repo, issue_number, body });

              if (count++ >= limit) {
                body = `
            All payloads have been verified. ☑️

            Pre commit payload limit reached.
            Try to upload messages in smaller batches.

            Payload limit reached per commit.
                `.trim()
                await github.rest.issues.createComment({ owner, repo, issue_number, body });
                break;
              }
            }<|MERGE_RESOLUTION|>--- conflicted
+++ resolved
@@ -93,15 +93,6 @@
               proofUrl.searchParams.set('address', address)
               proofUrl.searchParams.set('message', message)
               proofUrl.searchParams.set('signature', signature)
-<<<<<<< HEAD
-
-              let body = `
-            > [!IMPORTANT]
-            > 🔏 [\`${address}\`](${explorerUrl}) digitally signed this message with their private key
-            > 🕵 @${context.actor} may **not** be signer
-            >
-            > ### Proof [${proofUrl.host}](${proofUrl})
-=======
 
               let proofInfo = ''
               if (String(proofUrl).length < 2000) {
@@ -114,7 +105,6 @@
               let body = `
             > [!WARNING]
             > @${context.actor} is the publisher, **not** the signer, unless stated otherwise 🕵
->>>>>>> e5ceda0c
 
             > [!IMPORTANT]
             > [\`${address}\`](${explorerUrl}) used their private key to ${proofInfo}
