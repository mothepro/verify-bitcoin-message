--- conflicted
+++ resolved
@@ -4,21 +4,12 @@
 
 A dependency-free Bitcoin message signature verifier that works in browsers and as a lightweight CLI.
 
-<<<<<<< HEAD
-          Publish any message by
-          <a
-            href="https://github.com/mothepro/verify-bitcoin-message/edit/main/payloads.json"
-            target="_blank"
-            rel="noopener noreferrer"
-          >adding them to <code>payloads.json</code></a>, then submitting a pull request.
-=======
 ## Publish
 
 1. [Add messages to `payloads.json`](/edit/main/payloads.json)
 2. Open a pull request
 
 Github Actions will automatically verify the messages and comment the proof on the PR.
->>>>>>> 71cdc3d7
 
 ## Features
 
